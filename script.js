--- conflicted
+++ resolved
@@ -103,7 +103,6 @@
     function handleFormSubmit(event) {
         event.preventDefault();
         //... form submission logic including setting cookies and calculating score
-<<<<<<< HEAD
     }
     function checkUsername() {
         //... code for checking if a username cookie is set and adjusting the UI
@@ -113,7 +112,125 @@
     }
     function getCookie(name) {
         //... code for retrieving a cookie
-=======
+    }
+    function saveScore(username, score) {
+        //... code for saving the score to localStorage
+    }
+    function newPlayer() {
+        //... code for clearing the username cookie and updating the UI
+    }
+    function calculateScore() {
+        //... code for calculating the score
+    }
+    function displayScores() {
+        //... code for displaying scores from localStorage
+    }
+});
+/**
+ * Initializes the Trivia Game when the DOM is fully loaded.
+ */
+document.addEventListener("DOMContentLoaded", function () {
+    const form = document.getElementById("trivia-form");
+    const questionContainer = document.getElementById("question-container");
+    const newPlayerButton = document.getElementById("new-player");
+
+    // Initialize the game
+    // checkUsername(); Uncomment once completed
+    fetchQuestions();
+    displayScores();
+
+    /**
+     * Fetches trivia questions from the API and displays them.
+     */
+    function fetchQuestions() {
+        showLoading(true); // Show loading state
+
+        fetch("https://opentdb.com/api.php?amount=10&type=multiple")
+            .then((response) => response.json())
+            .then((data) => {
+                displayQuestions(data.results);
+                showLoading(false); // Hide loading state
+            })
+            .catch((error) => {
+                console.error("Error fetching questions:", error);
+                showLoading(false); // Hide loading state on error
+            });
+    }
+
+    /**
+     * Toggles the display of the loading state and question container.
+     *
+     * @param {boolean} isLoading - Indicates whether the loading state should be shown.
+     */
+    function showLoading(isLoading) {
+        document.getElementById("loading-container").classList = isLoading
+            ? ""
+            : "hidden";
+        document.getElementById("question-container").classList = isLoading
+            ? "hidden"
+            : "";
+    }
+
+    /**
+     * Displays fetched trivia questions.
+     * @param {Object[]} questions - Array of trivia questions.
+     */
+    function displayQuestions(questions) {
+        questionContainer.innerHTML = ""; // Clear existing questions
+        questions.forEach((question, index) => {
+            const questionDiv = document.createElement("div");
+            questionDiv.innerHTML = `
+                <p>${question.question}</p>
+                ${createAnswerOptions(
+                    question.correct_answer,
+                    question.incorrect_answers,
+                    index
+                )}
+            `;
+            questionContainer.appendChild(questionDiv);
+        });
+    }
+
+    /**
+     * Creates HTML for answer options.
+     * @param {string} correctAnswer - The correct answer for the question.
+     * @param {string[]} incorrectAnswers - Array of incorrect answers.
+     * @param {number} questionIndex - The index of the current question.
+     * @returns {string} HTML string of answer options.
+     */
+    function createAnswerOptions(
+        correctAnswer,
+        incorrectAnswers,
+        questionIndex
+    ) {
+        const allAnswers = [correctAnswer, ...incorrectAnswers].sort(
+            () => Math.random() - 0.5
+        );
+        return allAnswers
+            .map(
+                (answer) => `
+            <label>
+                <input type="radio" name="answer${questionIndex}" value="${answer}" ${
+                    answer === correctAnswer ? 'data-correct="true"' : ""
+                }>
+                ${answer}
+            </label>
+        `
+            )
+            .join("");
+    }
+
+    // Event listeners for form submission and new player button
+    form.addEventListener("submit", handleFormSubmit);
+    newPlayerButton.addEventListener("click", newPlayer);
+
+    /**
+     * Handles the trivia form submission.
+     * @param {Event} event - The submit event.
+     */
+    function handleFormSubmit(event) {
+        event.preventDefault();
+        //... form submission logic including setting cookies and calculating score
         const username = document.getElementById("username").value;
     
         // Check if the username is provided and it's not the same as the one in the cookie
@@ -165,15 +282,12 @@
         }
 
         return null; // Return null if the cookie is not found
->>>>>>> 1de434a5
     }
     function saveScore(username, score) {
         //... code for saving the score to localStorage
     }
     function newPlayer() {
         //... code for clearing the username cookie and updating the UI
-<<<<<<< HEAD
-=======
         // Clear the username cookie
         document.cookie = "username=; expires=Thu, 01 Jan 1970 00:00:00 UTC; path=/";
 
@@ -181,7 +295,6 @@
         document.getElementById("username").value = ""; // Clear the username input
         document.getElementById("new-player").classList.add("hidden"); // Hide the new player button
         document.getElementById("submit-game").disabled = false; // Enable the submit button if needed
->>>>>>> 1de434a5
     }
     function calculateScore() {
         //... code for calculating the score
