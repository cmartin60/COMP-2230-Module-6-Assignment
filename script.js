--- conflicted
+++ resolved
@@ -35,20 +35,11 @@
      * @param {boolean} isLoading - Indicates whether the loading state should be shown.
      */
     function showLoading(isLoading) {
-<<<<<<< HEAD
-        document.getElementById("loading-container").classList = isLoading
-            ? ""
-            : "hidden";
-        document.getElementById("question-container").classList = isLoading
-            ? "hidden"
-            : "";
-=======
         const loadingContainer = document.getElementById("loading-container");
         const questionContainer = document.getElementById("question-container");
 
         loadingContainer.classList.toggle("hidden", !isLoading);
         questionContainer.classList.toggle("hidden", isLoading);
->>>>>>> 25722cb6
     }
 
     /**
@@ -57,23 +48,12 @@
      */
     function displayQuestions(questions) {
         questionContainer.innerHTML = ""; // Clear existing questions
-<<<<<<< HEAD
-=======
-
->>>>>>> 25722cb6
+
         questions.forEach((question, index) => {
             const questionDiv = document.createElement("div");
             questionDiv.innerHTML = `
                 <p>${question.question}</p>
-<<<<<<< HEAD
-                ${createAnswerOptions(
-                    question.correct_answer,
-                    question.incorrect_answers,
-                    index
-                )}
-=======
                 ${createAnswerOptions(question.correct_answer, question.incorrect_answers, index)}
->>>>>>> 25722cb6
             `;
             questionContainer.appendChild(questionDiv);
         });
@@ -86,26 +66,6 @@
      * @param {number} questionIndex - The index of the current question.
      * @returns {string} HTML string of answer options.
      */
-<<<<<<< HEAD
-    function createAnswerOptions(
-        correctAnswer,
-        incorrectAnswers,
-        questionIndex
-    ) {
-        const allAnswers = [correctAnswer, ...incorrectAnswers].sort(
-            () => Math.random() - 0.5
-        );
-        return allAnswers
-            .map(
-                (answer) => `
-            <label>
-                <input type="radio" name="answer${questionIndex}" value="${answer}" ${
-                    answer === correctAnswer ? 'data-correct="true"' : ""
-                }>
-                ${answer}
-            </label>
-        `
-=======
     function createAnswerOptions(correctAnswer, incorrectAnswers, questionIndex) {
         const allAnswers = [correctAnswer, ...incorrectAnswers].sort(() => Math.random() - 0.5);
         
@@ -118,7 +78,6 @@
                         ${answer}
                     </label>
                 `
->>>>>>> 25722cb6
             )
             .join("");
     }
@@ -133,42 +92,6 @@
      */
     function handleFormSubmit(event) {
         event.preventDefault();
-<<<<<<< HEAD
-        //... form submission logic including setting cookies and calculating score
-        // Check if a username cookie already exists
-        let username = getCookie("username");
-
-        // If no username is found, set it from the input field or default to "Anonymous"
-        if (!username) {
-            username = document.getElementById("username").value || "Anonymous";
-            setCookie("username", username, 7); // Store the username cookie for 7 days
-        }
-
-        // Calculate the current score based on the user's answers
-        const score = calculateScore();
-
-        // Save the score along with the username to localStorage
-        saveScore(username, score);
-
-        // Update the scores table to reflect the new score
-        displayScores();
-
-        // Check for username cookie again to adjust the UI (e.g., hide username input if needed)
-        checkUsername();
-
-        // Fetch new questions to start another round of the trivia game
-        fetchQuestions();
-    }
-    function checkUsername() {
-        //... code for checking if a username cookie is set and adjusting the UI
-        const username = getCookie("username");
-        if (username) {
-            // Hide the username input and show the "New Player" button
-            document.getElementById("username").classList.add("hidden");
-            document.getElementById("new-player").classList.remove("hidden");
-            
-            // Optionally, display a greeting or welcome back message
-=======
 
         let username = getCookie("username");
 
@@ -195,23 +118,15 @@
             document.getElementById("username").classList.add("hidden");
             document.getElementById("new-player").classList.remove("hidden");
 
->>>>>>> 25722cb6
             const greeting = document.createElement("p");
             greeting.textContent = `Welcome back, ${username}!`;
             document.getElementById("game-container").insertBefore(greeting, document.getElementById("trivia-form"));
         } else {
-<<<<<<< HEAD
-            // Show the username input and hide the "New Player" button
-=======
->>>>>>> 25722cb6
             document.getElementById("username").classList.remove("hidden");
             document.getElementById("new-player").classList.add("hidden");
         }
     }
-<<<<<<< HEAD
-=======
-
->>>>>>> 25722cb6
+
     /**
      * Sets a cookie with a specified name, value, and expiration days.
      * @param {string} name - The name of the cookie.
@@ -220,18 +135,11 @@
      */
     function setCookie(name, value, days) {
         const date = new Date();
-<<<<<<< HEAD
-        date.setTime(date.getTime() + days * 24 * 60 * 60 * 1000); // Calculate expiration time
-        const expires = `expires=${date.toUTCString()}`;
-        document.cookie = `${name}=${value}; ${expires}; path=/`; // Set the cookie with the path as root
-    }
-=======
         date.setTime(date.getTime() + days * 24 * 60 * 60 * 1000); 
         const expires = `expires=${date.toUTCString()}`;
         document.cookie = `${name}=${value}; ${expires}; path=/`;
     }
 
->>>>>>> 25722cb6
     /**
      * Retrieves the value of a specific cookie by its name.
      * @param {string} name - The name of the cookie.
@@ -239,20 +147,6 @@
      */
     function getCookie(name) {
         const nameEQ = `${name}=`;
-<<<<<<< HEAD
-        const cookies = document.cookie.split(';'); // Split all cookies by semicolon
-
-        for (let i = 0; i < cookies.length; i++) {
-            let cookie = cookies[i].trim(); // Remove any leading spaces
-            if (cookie.indexOf(nameEQ) === 0) {
-                return cookie.substring(nameEQ.length, cookie.length); // Return cookie value
-            }
-        }
-
-        return null; // Return null if the cookie is not found
-
-    }
-=======
         const cookies = document.cookie.split(';');
 
         for (let cookie of cookies) {
@@ -265,37 +159,12 @@
         return null;
     }
 
->>>>>>> 25722cb6
     /**
      * Saves the user's score in localStorage.
      * @param {string} username - The name of the player.
      * @param {number} score - The score achieved by the player.
      */
     function saveScore(username, score) {
-<<<<<<< HEAD
-        // Retrieve existing scores from localStorage or initialize an empty array if none exist
-        let scores = JSON.parse(localStorage.getItem("triviaScores")) || [];
-
-        // Create a new score entry
-        const scoreEntry = { username, score, date: new Date().toISOString() };
-
-        // Add the new score entry to the array
-        scores.push(scoreEntry);
-
-        // Save the updated scores array back to localStorage
-        localStorage.setItem("triviaScores", JSON.stringify(scores));
-    }
-    function newPlayer() {
-        //... code for clearing the username cookie and updating the UI
-        // Clear the username cookie
-        document.cookie = "username=; expires=Thu, 01 Jan 1970 00:00:00 UTC; path=/";
-
-        // Optionally, reset UI elements (clear input fields, hide score, etc.)
-        document.getElementById("username").value = ""; // Clear the username input
-        document.getElementById("new-player").classList.add("hidden"); // Hide the new player button
-        document.getElementById("submit-game").disabled = false; // Enable the submit button if needed
-    }
-=======
         let scores = JSON.parse(localStorage.getItem("triviaScores")) || [];
         scores.push({ username, score, date: new Date().toISOString() });
         localStorage.setItem("triviaScores", JSON.stringify(scores));
@@ -311,7 +180,6 @@
         document.getElementById("submit-game").disabled = false;
     }
 
->>>>>>> 25722cb6
     /**
      * Calculates the user's score based on selected answers.
      * @returns {number} The total score based on correct answers.
@@ -322,48 +190,14 @@
 
         questions.forEach((questionDiv) => {
             const selectedOption = questionDiv.querySelector("input[type='radio']:checked");
-<<<<<<< HEAD
-            
-            if (selectedOption && selectedOption.dataset.correct === "true") {
-                score += 1; // Increase score by 1 for each correct answer
-=======
 
             if (selectedOption && selectedOption.dataset.correct === "true") {
                 score += 1;
->>>>>>> 25722cb6
             }
         });
 
         return score;
     }
-<<<<<<< HEAD
-    function displayScores() {
-        //... code for displaying scores from localStorage
-        const scores = JSON.parse(localStorage.getItem("triviaScores")) || [];
-
-        // Get the table body element to populate with scores
-        const scoreTableBody = document.querySelector("#score-table tbody");
-    
-        // Clear any existing rows in the table body
-        scoreTableBody.innerHTML = "";
-    
-        // Populate the table with scores
-        scores.forEach((entry) => {
-            // Create a new row for each score entry
-            const row = document.createElement("tr");
-    
-            // Create and populate cells for username and score
-            const usernameCell = document.createElement("td");
-            usernameCell.textContent = entry.username;
-            const scoreCell = document.createElement("td");
-            scoreCell.textContent = entry.score;
-    
-            // Append cells to the row
-            row.appendChild(usernameCell);
-            row.appendChild(scoreCell);
-    
-            // Append the row to the table body
-=======
 
     /**
      * Displays scores from localStorage in the score table.
@@ -384,7 +218,6 @@
 
             row.appendChild(usernameCell);
             row.appendChild(scoreCell);
->>>>>>> 25722cb6
             scoreTableBody.appendChild(row);
         });
     }
