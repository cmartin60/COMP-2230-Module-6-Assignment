/**
 * Initializes the Trivia Game when the DOM is fully loaded.
 */
document.addEventListener("DOMContentLoaded", function () {
    const form = document.getElementById("trivia-form");
    const questionContainer = document.getElementById("question-container");
    const newPlayerButton = document.getElementById("new-player");

    // Initialize the game
    checkUsername();
    fetchQuestions();
    displayScores();

    /**
     * Fetches trivia questions from the API and displays them.
     */
    function fetchQuestions() {
        showLoading(true); // Show loading state

        fetch("https://opentdb.com/api.php?amount=10&type=multiple")
            .then((response) => response.json())
            .then((data) => {
                displayQuestions(data.results);
                showLoading(false); // Hide loading state
            })
            .catch((error) => {
                console.error("Error fetching questions:", error);
                showLoading(false); // Hide loading state on error
            });
    }

    /**
     * Toggles the display of the loading state and question container.
     *
     * @param {boolean} isLoading - Indicates whether the loading state should be shown.
     */
    function showLoading(isLoading) {
        document.getElementById("loading-container").classList = isLoading
            ? ""
            : "hidden";
        document.getElementById("question-container").classList = isLoading
            ? "hidden"
            : "";
    }

    /**
     * Displays fetched trivia questions.
     * @param {Object[]} questions - Array of trivia questions.
     */
    function displayQuestions(questions) {
        questionContainer.innerHTML = ""; // Clear existing questions
        questions.forEach((question, index) => {
            const questionDiv = document.createElement("div");
            questionDiv.innerHTML = `
                <p>${question.question}</p>
                ${createAnswerOptions(
                    question.correct_answer,
                    question.incorrect_answers,
                    index
                )}
            `;
            questionContainer.appendChild(questionDiv);
        });
    }

    /**
     * Creates HTML for answer options.
     * @param {string} correctAnswer - The correct answer for the question.
     * @param {string[]} incorrectAnswers - Array of incorrect answers.
     * @param {number} questionIndex - The index of the current question.
     * @returns {string} HTML string of answer options.
     */
    function createAnswerOptions(
        correctAnswer,
        incorrectAnswers,
        questionIndex
    ) {
        const allAnswers = [correctAnswer, ...incorrectAnswers].sort(
            () => Math.random() - 0.5
        );
        return allAnswers
            .map(
                (answer) => `
            <label>
                <input type="radio" name="answer${questionIndex}" value="${answer}" ${
                    answer === correctAnswer ? 'data-correct="true"' : ""
                }>
                ${answer}
            </label>
        `
            )
            .join("");
    }

    // Event listeners for form submission and new player button
    form.addEventListener("submit", handleFormSubmit);
    newPlayerButton.addEventListener("click", newPlayer);

    /**
     * Handles the trivia form submission.
     * @param {Event} event - The submit event.
     */
    function handleFormSubmit(event) {
        event.preventDefault();
        //... form submission logic including setting cookies and calculating score
<<<<<<< HEAD
        const username = getCookie("username"); // Check for existing username

        // If no username is set, get the username from the input and save it as a new cookie
        if (!username) {
            const usernameInput = document.getElementById("username").value.trim();
            if (usernameInput) {
                setCookie("username", usernameInput, 7); // Save username for 7 days
            }
        }

        // Placeholder for calculating and saving the score
        const score = calculateScore(); // This will be defined in the next step
        saveScore(username || document.getElementById("username").value, score);

        // Refresh the game with new questions
=======
        // Check if a username cookie is set
        let username = getCookie("username");
        if (!username) {
            username = document.getElementById("username").value;
            setCookie("username", username, 7); // Save username for 7 days
        }

        // Calculate score
        const score = calculateScore();

        // Save score to localStorage or other storage
        saveScore(username, score);

        // Fetch new questions to refresh the game
>>>>>>> 7269b11e
        fetchQuestions();
    }
    function checkUsername() {
        //... code for checking if a username cookie is set and adjusting the UI
        const username = getCookie("username");
        if (username) {
            // Hide the username input and show the "New Player" button
            document.getElementById("username").classList.add("hidden");
            document.getElementById("new-player").classList.remove("hidden");
            
            // Optionally, display a greeting or welcome back message
            const greeting = document.createElement("p");
            greeting.textContent = `Welcome back, ${username}!`;
            document.getElementById("game-container").insertBefore(greeting, document.getElementById("trivia-form"));
        } else {
            // Show the username input and hide the "New Player" button
            document.getElementById("username").classList.remove("hidden");
            document.getElementById("new-player").classList.add("hidden");
        }
    }
    /**
     * Sets a cookie with a specified name, value, and expiration days.
     * @param {string} name - The name of the cookie.
     * @param {string} value - The value to store in the cookie.
     * @param {number} days - The number of days until the cookie expires.
     */
    function setCookie(name, value, days) {
        const date = new Date();
        date.setTime(date.getTime() + days * 24 * 60 * 60 * 1000); // Calculate expiration time
        const expires = `expires=${date.toUTCString()}`;
        document.cookie = `${name}=${value}; ${expires}; path=/`; // Set the cookie with the path as root
    }
    /**
     * Retrieves the value of a specific cookie by its name.
     * @param {string} name - The name of the cookie.
     * @returns {string|null} - The value of the cookie or null if the cookie is not found.
     */
    function getCookie(name) {
        const nameEQ = `${name}=`;
        const cookies = document.cookie.split(';'); // Split all cookies by semicolon

        for (let i = 0; i < cookies.length; i++) {
            let cookie = cookies[i].trim(); // Remove any leading spaces
            if (cookie.indexOf(nameEQ) === 0) {
                return cookie.substring(nameEQ.length, cookie.length); // Return cookie value
            }
        }

        return null; // Return null if the cookie is not found

    }
    function saveScore(username, score) {
        //... code for saving the score to localStorage
    }
    function newPlayer() {
        //... code for clearing the username cookie and updating the UI
        // Clear the username cookie
        document.cookie = "username=; expires=Thu, 01 Jan 1970 00:00:00 UTC; path=/";

        // Optionally, reset UI elements (clear input fields, hide score, etc.)
        document.getElementById("username").value = ""; // Clear the username input
        document.getElementById("new-player").classList.add("hidden"); // Hide the new player button
        document.getElementById("submit-game").disabled = false; // Enable the submit button if needed
    }
<<<<<<< HEAD
    function calculateScore() {
        //... code for calculating the score
=======
    /**
     * Calculates the user's score based on selected answers.
     * @returns {number} The total score based on correct answers.
     */
    function calculateScore() {
        let score = 0;
        const questions = document.querySelectorAll("#question-container div");

        questions.forEach((questionDiv) => {
            const selectedOption = questionDiv.querySelector("input[type='radio']:checked");
            
            if (selectedOption && selectedOption.dataset.correct === "true") {
                score += 1; // Increase score by 1 for each correct answer
            }
        });

        return score;
>>>>>>> 7269b11e
    }
    function displayScores() {
        //... code for displaying scores from localStorage
    }
});<|MERGE_RESOLUTION|>--- conflicted
+++ resolved
@@ -103,23 +103,6 @@
     function handleFormSubmit(event) {
         event.preventDefault();
         //... form submission logic including setting cookies and calculating score
-<<<<<<< HEAD
-        const username = getCookie("username"); // Check for existing username
-
-        // If no username is set, get the username from the input and save it as a new cookie
-        if (!username) {
-            const usernameInput = document.getElementById("username").value.trim();
-            if (usernameInput) {
-                setCookie("username", usernameInput, 7); // Save username for 7 days
-            }
-        }
-
-        // Placeholder for calculating and saving the score
-        const score = calculateScore(); // This will be defined in the next step
-        saveScore(username || document.getElementById("username").value, score);
-
-        // Refresh the game with new questions
-=======
         // Check if a username cookie is set
         let username = getCookie("username");
         if (!username) {
@@ -134,7 +117,6 @@
         saveScore(username, score);
 
         // Fetch new questions to refresh the game
->>>>>>> 7269b11e
         fetchQuestions();
     }
     function checkUsername() {
@@ -199,10 +181,6 @@
         document.getElementById("new-player").classList.add("hidden"); // Hide the new player button
         document.getElementById("submit-game").disabled = false; // Enable the submit button if needed
     }
-<<<<<<< HEAD
-    function calculateScore() {
-        //... code for calculating the score
-=======
     /**
      * Calculates the user's score based on selected answers.
      * @returns {number} The total score based on correct answers.
@@ -220,7 +198,6 @@
         });
 
         return score;
->>>>>>> 7269b11e
     }
     function displayScores() {
         //... code for displaying scores from localStorage
