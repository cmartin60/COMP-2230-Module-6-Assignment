/**
 * Initializes the Trivia Game when the DOM is fully loaded.
 */
document.addEventListener("DOMContentLoaded", function () {
    const form = document.getElementById("trivia-form");
    const questionContainer = document.getElementById("question-container");
    const newPlayerButton = document.getElementById("new-player");

    // Initialize the game
    checkUsername();
    fetchQuestions();
    displayScores();

    /**
     * Fetches trivia questions from the API and displays them.
     */
    function fetchQuestions() {
        showLoading(true); // Show loading state

        fetch("https://opentdb.com/api.php?amount=10&type=multiple")
            .then((response) => response.json())
            .then((data) => {
                displayQuestions(data.results);
                showLoading(false); // Hide loading state
            })
            .catch((error) => {
                console.error("Error fetching questions:", error);
                showLoading(false); // Hide loading state on error
            });
    }

    /**
     * Toggles the display of the loading state and question container.
     *
     * @param {boolean} isLoading - Indicates whether the loading state should be shown.
     */
    function showLoading(isLoading) {
        document.getElementById("loading-container").classList = isLoading
            ? ""
            : "hidden";
        document.getElementById("question-container").classList = isLoading
            ? "hidden"
            : "";
    }

    /**
     * Displays fetched trivia questions.
     * @param {Object[]} questions - Array of trivia questions.
     */
    function displayQuestions(questions) {
        questionContainer.innerHTML = ""; // Clear existing questions
        questions.forEach((question, index) => {
            const questionDiv = document.createElement("div");
            questionDiv.innerHTML = `
                <p>${question.question}</p>
                ${createAnswerOptions(
                    question.correct_answer,
                    question.incorrect_answers,
                    index
                )}
            `;
            questionContainer.appendChild(questionDiv);
        });
    }

    /**
     * Creates HTML for answer options.
     * @param {string} correctAnswer - The correct answer for the question.
     * @param {string[]} incorrectAnswers - Array of incorrect answers.
     * @param {number} questionIndex - The index of the current question.
     * @returns {string} HTML string of answer options.
     */
    function createAnswerOptions(
        correctAnswer,
        incorrectAnswers,
        questionIndex
    ) {
        const allAnswers = [correctAnswer, ...incorrectAnswers].sort(
            () => Math.random() - 0.5
        );
        return allAnswers
            .map(
                (answer) => `
            <label>
                <input type="radio" name="answer${questionIndex}" value="${answer}" ${
                    answer === correctAnswer ? 'data-correct="true"' : ""
                }>
                ${answer}
            </label>
        `
            )
            .join("");
    }

    // Event listeners for form submission and new player button
    form.addEventListener("submit", handleFormSubmit);
    newPlayerButton.addEventListener("click", newPlayer);

    /**
     * Handles the trivia form submission.
     * @param {Event} event - The submit event.
     */
    function handleFormSubmit(event) {
        event.preventDefault();
        //... form submission logic including setting cookies and calculating score
<<<<<<< HEAD
        // Check if a username cookie is set
        let username = getCookie("username");
        if (!username) {
            username = document.getElementById("username").value;
            setCookie("username", username, 7); // Save username for 7 days
        }

        // Calculate score
        const score = calculateScore();

        // Save score to localStorage
        saveScore(username, score);

        // Display updated scores
        displayScores();

        // Fetch new questions to refresh the game
=======
        // Check if a username cookie already exists
        let username = getCookie("username");

        // If no username is found, set it from the input field or default to "Anonymous"
        if (!username) {
            username = document.getElementById("username").value || "Anonymous";
            setCookie("username", username, 7); // Store the username cookie for 7 days
        }

        // Calculate the current score based on the user's answers
        const score = calculateScore();

        // Save the score along with the username to localStorage
        saveScore(username, score);

        // Update the scores table to reflect the new score
        displayScores();

        // Check for username cookie again to adjust the UI (e.g., hide username input if needed)
        checkUsername();

        // Fetch new questions to start another round of the trivia game
>>>>>>> f314ff87
        fetchQuestions();
    }
    function checkUsername() {
        //... code for checking if a username cookie is set and adjusting the UI
        const username = getCookie("username");
        if (username) {
            // Hide the username input and show the "New Player" button
            document.getElementById("username").classList.add("hidden");
            document.getElementById("new-player").classList.remove("hidden");
            
            // Optionally, display a greeting or welcome back message
            const greeting = document.createElement("p");
            greeting.textContent = `Welcome back, ${username}!`;
            document.getElementById("game-container").insertBefore(greeting, document.getElementById("trivia-form"));
        } else {
            // Show the username input and hide the "New Player" button
            document.getElementById("username").classList.remove("hidden");
            document.getElementById("new-player").classList.add("hidden");
        }
    }
    /**
     * Sets a cookie with a specified name, value, and expiration days.
     * @param {string} name - The name of the cookie.
     * @param {string} value - The value to store in the cookie.
     * @param {number} days - The number of days until the cookie expires.
     */
    function setCookie(name, value, days) {
        const date = new Date();
        date.setTime(date.getTime() + days * 24 * 60 * 60 * 1000); // Calculate expiration time
        const expires = `expires=${date.toUTCString()}`;
        document.cookie = `${name}=${value}; ${expires}; path=/`; // Set the cookie with the path as root
    }
    /**
     * Retrieves the value of a specific cookie by its name.
     * @param {string} name - The name of the cookie.
     * @returns {string|null} - The value of the cookie or null if the cookie is not found.
     */
    function getCookie(name) {
        const nameEQ = `${name}=`;
        const cookies = document.cookie.split(';'); // Split all cookies by semicolon

        for (let i = 0; i < cookies.length; i++) {
            let cookie = cookies[i].trim(); // Remove any leading spaces
            if (cookie.indexOf(nameEQ) === 0) {
                return cookie.substring(nameEQ.length, cookie.length); // Return cookie value
            }
        }

        return null; // Return null if the cookie is not found

    }
    /**
     * Saves the user's score in localStorage.
     * @param {string} username - The name of the player.
     * @param {number} score - The score achieved by the player.
     */
    function saveScore(username, score) {
        // Retrieve existing scores from localStorage or initialize an empty array if none exist
        let scores = JSON.parse(localStorage.getItem("triviaScores")) || [];

        // Create a new score entry
        const scoreEntry = { username, score, date: new Date().toISOString() };

        // Add the new score entry to the array
        scores.push(scoreEntry);

        // Save the updated scores array back to localStorage
        localStorage.setItem("triviaScores", JSON.stringify(scores));
    }
    function newPlayer() {
        //... code for clearing the username cookie and updating the UI
        // Clear the username cookie
        document.cookie = "username=; expires=Thu, 01 Jan 1970 00:00:00 UTC; path=/";

        // Optionally, reset UI elements (clear input fields, hide score, etc.)
        document.getElementById("username").value = ""; // Clear the username input
        document.getElementById("new-player").classList.add("hidden"); // Hide the new player button
        document.getElementById("submit-game").disabled = false; // Enable the submit button if needed
    }
    /**
     * Calculates the user's score based on selected answers.
     * @returns {number} The total score based on correct answers.
     */
    function calculateScore() {
        let score = 0;
        const questions = document.querySelectorAll("#question-container div");

        questions.forEach((questionDiv) => {
            const selectedOption = questionDiv.querySelector("input[type='radio']:checked");
            
            if (selectedOption && selectedOption.dataset.correct === "true") {
                score += 1; // Increase score by 1 for each correct answer
            }
        });

        return score;
    }
    function displayScores() {
        //... code for displaying scores from localStorage
        const scores = JSON.parse(localStorage.getItem("triviaScores")) || [];

        // Get the table body element to populate with scores
        const scoreTableBody = document.querySelector("#score-table tbody");
    
        // Clear any existing rows in the table body
        scoreTableBody.innerHTML = "";
    
        // Populate the table with scores
        scores.forEach((entry) => {
            // Create a new row for each score entry
            const row = document.createElement("tr");
    
            // Create and populate cells for username and score
            const usernameCell = document.createElement("td");
            usernameCell.textContent = entry.username;
            const scoreCell = document.createElement("td");
            scoreCell.textContent = entry.score;
    
            // Append cells to the row
            row.appendChild(usernameCell);
            row.appendChild(scoreCell);
    
            // Append the row to the table body
            scoreTableBody.appendChild(row);
        });
    }
});<|MERGE_RESOLUTION|>--- conflicted
+++ resolved
@@ -103,25 +103,6 @@
     function handleFormSubmit(event) {
         event.preventDefault();
         //... form submission logic including setting cookies and calculating score
-<<<<<<< HEAD
-        // Check if a username cookie is set
-        let username = getCookie("username");
-        if (!username) {
-            username = document.getElementById("username").value;
-            setCookie("username", username, 7); // Save username for 7 days
-        }
-
-        // Calculate score
-        const score = calculateScore();
-
-        // Save score to localStorage
-        saveScore(username, score);
-
-        // Display updated scores
-        displayScores();
-
-        // Fetch new questions to refresh the game
-=======
         // Check if a username cookie already exists
         let username = getCookie("username");
 
@@ -144,7 +125,6 @@
         checkUsername();
 
         // Fetch new questions to start another round of the trivia game
->>>>>>> f314ff87
         fetchQuestions();
     }
     function checkUsername() {
